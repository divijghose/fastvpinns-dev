"""
file: model_inverse.py
description: This file contains the DenseModel class which is a custom model for the Neural Network
                for solving Variational PINNs. This model is used for solving inverse problems of parameter estimation, where the parameters are uniform in the domain.
author: Thivin Anandh D, Divij Ghose, Sashikumaar Ganesan
date: 29/01/2024
changelog: 29/01/2024 - file created

known issues: None
"""

# A method which hosts the NN model and the training loop for variational Pinns
# This focusses only on the model architecture and the training loop, and not on the loss functions
# Author : Thivin Anandh D
# Date : 22/Sep/2023
# History : 22/Sep/2023 - Initial implementation with basic model architecture and training loop
import copy
import tensorflow as tf
from tensorflow.keras import layers
from tensorflow.keras import initializers


# Custom Loss Functions
def custom_loss1(y_true1, y_pred1):
    return tf.reduce_mean(tf.square(y_pred1 - y_true1))


def custom_loss2(y_true2, y_pred2):
    return tf.reduce_mean(tf.square(y_pred2 - y_true2))


# Custom Model
class DenseModel_Inverse(tf.keras.Model):
    """ Custom Dense Model for solving Inverse Problems using Neural Networks

    This class is a custom model for solving inverse problems using Neural Networks. The model is designed to solve inverse problems of parameter estimation using data, where the parameter is uniform in the domain.

    :param layer_dims: A list of integers representing the number of neurons in each layer of the model
    :type layer_dims: list
    :param learning_rate_dict: A dictionary containing the learning rate and other parameters for the optimizer
    :type learning_rate_dict: dict
    :param params_dict: A dictionary containing the parameters for the model
    :type params_dict: dict
    :param loss_function: A custom loss function for the model
    :type loss_function: function
    :param input_tensors_list: A list containing the input tensors for the model
    :type input_tensors_list: list
    :param orig_factor_matrices: A list containing the original factor matrices for the model
    :type orig_factor_matrices: list
    :param force_function_list: A list containing the force functions for the model
    :type force_function_list: list
    :param sensor_list: A list containing the sensor values for the model
    :type sensor_list: list
    :param inverse_params_dict: A dictionary containing the parameters for the inverse problem
    :type inverse_params_dict: dict
    :param tensor_dtype: A tensorflow data type for the model
    :type tensor_dtype: tf.DType
    :param use_attention: A boolean flag to use attention layer in the model
    :type use_attention: bool
    :param activation: A string representing the activation function for the model
    :type activation: str
    :param hessian: A boolean flag to compute the hessian of the model
    :type hessian: bool
    :return: A custom Dense Model for solving inverse problems using Neural Networks
    :rtype: tf.keras.Model
    """
    def __init__(
        self,
        layer_dims,
        learning_rate_dict,
        params_dict,
        loss_function,
        input_tensors_list,
        orig_factor_matrices,
        force_function_list,
        sensor_list,  # for inverse problem
        inverse_params_dict,  # for inverse problem
        tensor_dtype,
        use_attention=False,
        activation="tanh",
        hessian=False,
    ):
        super(DenseModel_Inverse, self).__init__()
        self.layer_dims = layer_dims
        self.use_attention = use_attention
        self.activation = activation
        self.layer_list = []
        self.loss_function = loss_function
        self.hessian = hessian

        self.tensor_dtype = tensor_dtype

        self.sensor_list = sensor_list
        # obtain sensor values
        self.sensor_points = sensor_list[0]
        self.sensor_values = sensor_list[1]

        # inverse params dict
        self.inverse_params_dict = inverse_params_dict

        # Conver all the values within inverse_params_dict to trainable variables
        for key, value in self.inverse_params_dict.items():
            self.inverse_params_dict[key] = tf.Variable(
                value, dtype=self.tensor_dtype, trainable=True
            )
            tf.print(f"Key : {key} , Value : {self.inverse_params_dict[key]}")

        # add the sensor points to the trainable variables of the model
        self.trainable_variables.extend(self.inverse_params_dict.values())

        # if dtype is not a valid tensorflow dtype, raise an error
        if not isinstance(self.tensor_dtype, tf.DType):
            raise TypeError("The given dtype is not a valid tensorflow dtype")

        self.orig_factor_matrices = orig_factor_matrices
        self.shape_function_mat_list = copy.deepcopy(orig_factor_matrices[0])
        self.shape_function_grad_x_factor_mat_list = copy.deepcopy(orig_factor_matrices[1])
        self.shape_function_grad_y_factor_mat_list = copy.deepcopy(orig_factor_matrices[2])

        self.force_function_list = force_function_list

        self.input_tensors_list = input_tensors_list
        self.input_tensor = copy.deepcopy(input_tensors_list[0])
        self.dirichlet_input = copy.deepcopy(input_tensors_list[1])
        self.dirichlet_actual = copy.deepcopy(input_tensors_list[2])

        self.params_dict = params_dict

        self.pre_multiplier_val = self.shape_function_mat_list
        self.pre_multiplier_grad_x = self.shape_function_grad_x_factor_mat_list
        self.pre_multiplier_grad_y = self.shape_function_grad_y_factor_mat_list

        self.force_matrix = self.force_function_list

        self.gradients = None
        print(f"{'-'*74}")
        print(f"| {'PARAMETER':<25} | {'SHAPE':<25} |")
        print(f"{'-'*74}")
        print(
            f"| {'input_tensor':<25} | {str(self.input_tensor.shape):<25} | {self.input_tensor.dtype}"
        )
        print(
            f"| {'force_matrix':<25} | {str(self.force_matrix.shape):<25} | {self.force_matrix.dtype}"
        )
        print(
            f"| {'pre_multiplier_grad_x':<25} | {str(self.pre_multiplier_grad_x.shape):<25} | {self.pre_multiplier_grad_x.dtype}"
        )
        print(
            f"| {'pre_multiplier_grad_y':<25} | {str(self.pre_multiplier_grad_y.shape):<25} | {self.pre_multiplier_grad_y.dtype}"
        )
        print(
            f"| {'pre_multiplier_val':<25} | {str(self.pre_multiplier_val.shape):<25} | {self.pre_multiplier_val.dtype}"
        )
        print(
            f"| {'dirichlet_input':<25} | {str(self.dirichlet_input.shape):<25} | {self.dirichlet_input.dtype}"
        )
        print(
            f"| {'dirichlet_actual':<25} | {str(self.dirichlet_actual.shape):<25} | {self.dirichlet_actual.dtype}"
        )
        print(f"{'-'*74}")

        self.n_cells = params_dict["n_cells"]

        ## ----------------------------------------------------------------- ##
        ## ---------- LEARNING RATE AND OPTIMISER FOR THE MODEL ------------ ##
        ## ----------------------------------------------------------------- ##

        # parse the learning rate dictionary
        self.learning_rate_dict = learning_rate_dict
        initial_learning_rate = learning_rate_dict["initial_learning_rate"]
        use_lr_scheduler = learning_rate_dict["use_lr_scheduler"]
        decay_steps = learning_rate_dict["decay_steps"]
        decay_rate = learning_rate_dict["decay_rate"]
        staircase = learning_rate_dict["staircase"]

        if use_lr_scheduler:
            learning_rate_fn = tf.keras.optimizers.schedules.ExponentialDecay(
                initial_learning_rate, decay_steps, decay_rate, staircase=True
            )
        else:
            learning_rate_fn = initial_learning_rate

        self.optimizer = tf.keras.optimizers.Adam(learning_rate=learning_rate_fn)

        ## ----------------------------------------------------------------- ##
        ## --------------------- MODEL ARCHITECTURE ------------------------ ##
        ## ----------------------------------------------------------------- ##

        # Build dense layers based on the input list
        for dim in range(len(self.layer_dims) - 2):
            self.layer_list.append(
                layers.Dense(
                    self.layer_dims[dim + 1],
                    activation=self.activation,
                    kernel_initializer="glorot_uniform",
                    dtype=self.tensor_dtype,
                    bias_initializer="zeros",
                )
            )

        # Add a output layer with no activation
        self.layer_list.append(
            layers.Dense(
                self.layer_dims[-1],
                activation=None,
                kernel_initializer="glorot_uniform",
                dtype=self.tensor_dtype,
                bias_initializer="zeros",
            )
        )

        # Add attention layer if required
        if self.use_attention:
            self.attention_layer = layers.Attention()

<<<<<<< HEAD
                # Compile the model
        self.compile(optimizer=self.optimizer)
        self.build(input_shape=(None, self.layer_dims[0]))
=======
        # Compile the model
        self.compile(optimizer=self.optimizer)
        self.build(input_shape=(None, self.layer_dims[0]))

        # print the summary of the model
        self.summary()

    def call(self, inputs):
        """
        Applies the model to the input data.
>>>>>>> bd8fa89f

        # print the summary of the model
        self.summary()

    def call(self, inputs):
        """ This method is used to define the forward pass of the model.
        :param inputs: Input tensor
        :type inputs: tf.Tensor
        :return: Output tensor from the model
        :rtype: tf.Tensor
        """        
        x = inputs

        # Apply attention layer after input if flag is True
        if self.use_attention:
            x = self.attention_layer([x, x])

        # Loop through the dense layers
        for layer in self.layer_list:
            x = layer(x)

        return x

    def get_config(self):
        """ This method is used to get the configuration of the model.
        :return: Configuration of the model
        :rtype: dict
        """
        # Get the base configuration
        base_config = super().get_config()

        # Add the non-serializable arguments to the configuration
        base_config.update(
            {
                "learning_rate_dict": self.learning_rate_dict,
                "loss_function": self.loss_function,
                "input_tensors_list": self.input_tensors_list,
                "orig_factor_matrices": self.orig_factor_matrices,
                "force_function_list": self.force_function_list,
                "params_dict": self.params_dict,
                "use_attention": self.use_attention,
                "activation": self.activation,
                "hessian": self.hessian,
                "layer_dims": self.layer_dims,
                "tensor_dtype": self.tensor_dtype,
                "sensor_list": self.sensor_list,
                "inverse_params_dict": self.inverse_params_dict,
            }
        )

        return base_config

    @tf.function
    def train_step(self, beta=10, bilinear_params_dict=None):
        """ This method is used to define the training step of the model.
        :param beta: A float representing the weight for the boundary loss
        :type beta: float
        :param bilinear_params_dict: A dictionary containing the parameters for the bilinear form
        :type bilinear_params_dict: dict
        :return: A dictionary containing the loss values for the model
        :rtype: dict
        """

        with tf.GradientTape(persistent=True) as tape:
            # Predict the values for dirichlet boundary conditions
            predicted_values_dirichlet = self(self.dirichlet_input)

            # predict the sensor values
            predicted_sensor_values = self(self.sensor_points)

            # initialize total loss as a tensor with shape (1,) and value 0.0
            total_pde_loss = 0.0

            with tf.GradientTape(persistent=True) as tape1:
                # tape gradient
                tape1.watch(self.input_tensor)
                # Compute the predicted values from the model
                predicted_values = self(self.input_tensor)

            # compute the gradients of the predicted values wrt the input which is (x, y)
            gradients = tape1.gradient(predicted_values, self.input_tensor)

            # Split the gradients into x and y components and reshape them to (-1, 1)
            # the reshaping is done for the tensorial operations purposes (refer Notebook)
            pred_grad_x = tf.reshape(
                gradients[:, 0], [self.n_cells, self.pre_multiplier_grad_x.shape[-1]]
            )  # shape : (N_cells , N_quadrature_points)
            pred_grad_y = tf.reshape(
                gradients[:, 1], [self.n_cells, self.pre_multiplier_grad_y.shape[-1]]
            )  # shape : (N_cells , N_quadrature_points)

            pred_val = tf.reshape(
                predicted_values, [self.n_cells, self.pre_multiplier_val.shape[-1]]
            )  # shape : (N_cells , N_quadrature_points)

            cells_residual = self.loss_function(
                test_shape_val_mat=self.pre_multiplier_val,
                test_grad_x_mat=self.pre_multiplier_grad_x,
                test_grad_y_mat=self.pre_multiplier_grad_y,
                pred_nn=pred_val,
                pred_grad_x_nn=pred_grad_x,
                pred_grad_y_nn=pred_grad_y,
                forcing_function=self.force_matrix,
                bilinear_params=bilinear_params_dict,
                inverse_params_dict=self.inverse_params_dict,
            )

            residual = tf.reduce_sum(cells_residual)

            # tf.print("Residual : ", residual)
            # tf.print("Residual Shape : ", residual.shape)

            # Compute the total loss for the PDE
            total_pde_loss = total_pde_loss + residual

            # convert predicted_values_dirichlet to tf.float64
            # predicted_values_dirichlet = tf.cast(predicted_values_dirichlet, tf.float64)

            # print shapes of the predicted values and the actual values
            boundary_loss = tf.reduce_mean(
                tf.square(predicted_values_dirichlet - self.dirichlet_actual), axis=0
            )

            # Sensor loss
            sensor_loss = tf.reduce_mean(
                tf.square(predicted_sensor_values - self.sensor_values), axis=0
            )

            # tf.print("Boundary Loss : ", boundary_loss)
            # tf.print("Boundary Loss Shape : ", boundary_loss.shape)
            # tf.print("Total PDE Loss : ", total_pde_loss)
            # tf.print("Total PDE Loss Shape : ", total_pde_loss.shape)

            # Compute Total Loss
            total_loss = total_pde_loss + beta * boundary_loss + 10 * sensor_loss

        trainable_vars = self.trainable_variables
        self.gradients = tape.gradient(total_loss, trainable_vars)
        self.optimizer.apply_gradients(zip(self.gradients, trainable_vars))

        return {
            "loss_pde": total_pde_loss,
            "loss_dirichlet": boundary_loss,
            "loss": total_loss,
            "inverse_params": self.inverse_params_dict,
            "sensor_loss": sensor_loss,
        }<|MERGE_RESOLUTION|>--- conflicted
+++ resolved
@@ -1,69 +1,40 @@
 """
 file: model_inverse.py
-description: This file contains the DenseModel class which is a custom model for the Neural Network
-                for solving Variational PINNs. This model is used for solving inverse problems of parameter estimation, where the parameters are uniform in the domain.
-author: Thivin Anandh D, Divij Ghose, Sashikumaar Ganesan
-date: 29/01/2024
-changelog: 29/01/2024 - file created
-
-known issues: None
+description: This file hosts the Neural Network (NN) model and the training loop for variational Physics-Informed Neural Networks (PINNs).
+             This focuses on training variational PINNs for inverse problems where the inverse parameter is constant on the domain.
+             The focus is on the model architecture and the training loop, and not on the loss functions.
+authors: Thivin Anandh D
+changelog: 22/Sep/2023 - Initial implementation with basic model architecture and training loop
+known_issues: Currently out of the box, supports only one constant inverse parameters.
+dependencies: None specified.
 """
 
-# A method which hosts the NN model and the training loop for variational Pinns
-# This focusses only on the model architecture and the training loop, and not on the loss functions
-# Author : Thivin Anandh D
-# Date : 22/Sep/2023
-# History : 22/Sep/2023 - Initial implementation with basic model architecture and training loop
-import copy
 import tensorflow as tf
 from tensorflow.keras import layers
 from tensorflow.keras import initializers
-
-
-# Custom Loss Functions
-def custom_loss1(y_true1, y_pred1):
-    return tf.reduce_mean(tf.square(y_pred1 - y_true1))
-
-
-def custom_loss2(y_true2, y_pred2):
-    return tf.reduce_mean(tf.square(y_pred2 - y_true2))
+import copy
 
 
 # Custom Model
 class DenseModel_Inverse(tf.keras.Model):
-    """ Custom Dense Model for solving Inverse Problems using Neural Networks
-
-    This class is a custom model for solving inverse problems using Neural Networks. The model is designed to solve inverse problems of parameter estimation using data, where the parameter is uniform in the domain.
-
-    :param layer_dims: A list of integers representing the number of neurons in each layer of the model
-    :type layer_dims: list
-    :param learning_rate_dict: A dictionary containing the learning rate and other parameters for the optimizer
-    :type learning_rate_dict: dict
-    :param params_dict: A dictionary containing the parameters for the model
-    :type params_dict: dict
-    :param loss_function: A custom loss function for the model
-    :type loss_function: function
-    :param input_tensors_list: A list containing the input tensors for the model
-    :type input_tensors_list: list
-    :param orig_factor_matrices: A list containing the original factor matrices for the model
-    :type orig_factor_matrices: list
-    :param force_function_list: A list containing the force functions for the model
-    :type force_function_list: list
-    :param sensor_list: A list containing the sensor values for the model
-    :type sensor_list: list
-    :param inverse_params_dict: A dictionary containing the parameters for the inverse problem
-    :type inverse_params_dict: dict
-    :param tensor_dtype: A tensorflow data type for the model
-    :type tensor_dtype: tf.DType
-    :param use_attention: A boolean flag to use attention layer in the model
-    :type use_attention: bool
-    :param activation: A string representing the activation function for the model
-    :type activation: str
-    :param hessian: A boolean flag to compute the hessian of the model
-    :type hessian: bool
-    :return: A custom Dense Model for solving inverse problems using Neural Networks
-    :rtype: tf.keras.Model
     """
+    A subclass of tf.keras.Model that defines a dense model for an inverse problem.
+
+    :param list layer_dims: The dimensions of the layers in the model.
+    :param dict learning_rate_dict: A dictionary containing the learning rates.
+    :param dict params_dict: A dictionary containing the parameters of the model.
+    :param function loss_function: The loss function to be used in the model.
+    :param list input_tensors_list: A list of input tensors.
+    :param list orig_factor_matrices: The original factor matrices.
+    :param list force_function_list: A list of force functions.
+    :param list sensor_list: A list of sensors for the inverse problem.
+    :param dict inverse_params_dict: A dictionary containing the parameters for the inverse problem.
+    :param tf.DType tensor_dtype: The data type of the tensors.
+    :param bool use_attention: Whether to use attention mechanism in the model. Defaults to False.
+    :param str activation: The activation function to be used in the model. Defaults to 'tanh'.
+    :param bool hessian: Whether to use Hessian in the model. Defaults to False.
+    """
+
     def __init__(
         self,
         layer_dims,
@@ -132,7 +103,6 @@
 
         self.force_matrix = self.force_function_list
 
-        self.gradients = None
         print(f"{'-'*74}")
         print(f"| {'PARAMETER':<25} | {'SHAPE':<25} |")
         print(f"{'-'*74}")
@@ -213,11 +183,6 @@
         if self.use_attention:
             self.attention_layer = layers.Attention()
 
-<<<<<<< HEAD
-                # Compile the model
-        self.compile(optimizer=self.optimizer)
-        self.build(input_shape=(None, self.layer_dims[0]))
-=======
         # Compile the model
         self.compile(optimizer=self.optimizer)
         self.build(input_shape=(None, self.layer_dims[0]))
@@ -228,18 +193,13 @@
     def call(self, inputs):
         """
         Applies the model to the input data.
->>>>>>> bd8fa89f
-
-        # print the summary of the model
-        self.summary()
-
-    def call(self, inputs):
-        """ This method is used to define the forward pass of the model.
-        :param inputs: Input tensor
-        :type inputs: tf.Tensor
-        :return: Output tensor from the model
-        :rtype: tf.Tensor
-        """        
+
+        Args:
+            inputs: The input data.
+
+        Returns:
+            The output of the model after applying all the layers.
+        """
         x = inputs
 
         # Apply attention layer after input if flag is True
@@ -253,9 +213,14 @@
         return x
 
     def get_config(self):
-        """ This method is used to get the configuration of the model.
-        :return: Configuration of the model
-        :rtype: dict
+        """
+        Returns the configuration of the model.
+
+        This method is used to serialize the model configuration. It returns a dictionary
+        containing all the necessary information to recreate the model.
+
+        Returns:
+            dict: The configuration dictionary of the model.
         """
         # Get the base configuration
         base_config = super().get_config()
@@ -283,14 +248,6 @@
 
     @tf.function
     def train_step(self, beta=10, bilinear_params_dict=None):
-        """ This method is used to define the training step of the model.
-        :param beta: A float representing the weight for the boundary loss
-        :type beta: float
-        :param bilinear_params_dict: A dictionary containing the parameters for the bilinear form
-        :type bilinear_params_dict: dict
-        :return: A dictionary containing the loss values for the model
-        :rtype: dict
-        """
 
         with tf.GradientTape(persistent=True) as tape:
             # Predict the values for dirichlet boundary conditions
